--- conflicted
+++ resolved
@@ -1,17 +1,21 @@
 package com.databrickslabs.tempo
 
-import com.databrickslabs.tempo.EMA._
-import com.databrickslabs.tempo.asofJoin._
-import com.databrickslabs.tempo.rangeStats._
-import com.databrickslabs.tempo.resample._
+import java.io.FileNotFoundException
+
+import org.apache.spark.sql.{Column, DataFrame, SparkSession}
 import org.apache.spark.sql.expressions.{Window, WindowSpec}
 import org.apache.spark.sql.functions._
 import org.apache.spark.sql.types._
-import org.apache.spark.sql.{Column, DataFrame}
+import resample._
+import asofJoin._
+import rangeStats._
+import EMA._
+import io._
 
 /**
  * The main abstraction of the tempo project is the time series data frame (abbreviated TSDF) which contains methods to transform the existing Spark data frame based on partitions columns and an event timestamp column. Additional methods are present for joining 2 TSDFs
  */
+
 sealed trait TSDF
 	extends TSSchema
 {
@@ -134,13 +138,7 @@
  * @param tsColumn timeseries column
  * @param partitionCols partitioning columns
  */
-<<<<<<< HEAD
 private[tempo] sealed class BaseTSDF(val df: DataFrame, val schema: TSStructType )
-=======
-private[tempo] sealed class BaseTSDF(val df: DataFrame,
-                                     val tsColumn: StructField,
-                                     val partitionCols: Seq[StructField] )
->>>>>>> 580a1dca
 	extends TSDF
 {
 	/**
@@ -149,8 +147,8 @@
 	 * @param tsColumn
 	 * @param partitionCols
 	 */
-	def this(df: DataFrame, tsColumn: StructField, partitionCols: StructField* ) =
-		this(df,new TSStructType(df.schema.fields, tsColumn, partitionCols :_*))
+	def this(df: DataFrame, tsColumn: StructField, partitionCols: Seq[StructField] ) =
+		this(df,new TSStructType(df.schema.fields, tsColumn, partitionCols))
 
 	/**
 	 * The timeseries column
@@ -197,21 +195,13 @@
 	 * @param partitionCols the names of columns used to partition the SeqDF
 	 * @return a new SeqDF instance, partitioned according to the given columns
 	 */
-<<<<<<< HEAD
-	def partitionedBy(partitionCols: String*): TSDF =
-		TSDF(this.df, this.tsColumnName, partitionCols :_*)
+	def partitionedBy(partitionCols: Seq[String]): TSDF =
+		TSDF(this.df, this.tsColumnName, partitionCols)
 
 	def withColumn(colName: String, col: Column): TSDF = {
 		TSDF(this.df.withColumn(colName, col),
 		     tsColumnName = this.tsColumnName,
-		     partitionColumnNames = this.partitionCols.map(_.name).mkString)
-=======
-	def partitionedBy(partitionCols: Seq[String]): TSDF =
-		TSDF(df, tsColumn.name, partitionCols)
-
-	def withColumn(colName: String, col: Column): TSDF = {
-		TSDF(df.withColumn(colName, col), tsColumnName = tsColumn.name, partitionColumnNames = partitionCols.map(_.name))
->>>>>>> 580a1dca
+		     partitionColumnNames = this.partitionCols.map(_.name))
 	}
 
 	def select(cols: Column*): TSDF = {
@@ -222,11 +212,7 @@
 
 		//if (!timeAndPartitionsPresent) {throw new RuntimeException("Timestamp column or partition columns are missing")}
 
-<<<<<<< HEAD
-		TSDF(df.select(cols:_*), tsColumnName = tsColumnName, partitionColumnNames = partitionCols.map(_.name).mkString)
-=======
-		TSDF(df.select(cols:_*), tsColumnName = tsColumn.name, partitionColumnNames = partitionCols.map(_.name))
->>>>>>> 580a1dca
+		TSDF(df.select(cols:_*), tsColumnName = tsColumnName, partitionColumnNames = partitionCols.map(_.name))
 	}
 
 	def select(col: String,
@@ -239,108 +225,56 @@
 
 		//if (!timeAndPartitionsPresent) {throw new RuntimeException("Timestamp column or partition columns are missing")}
 
-<<<<<<< HEAD
-		TSDF(df.select(masterList.head, masterList.tail:_*), tsColumnName = tsColumnName, partitionColumnNames =  partitionCols.map(_.name).mkString)
+		TSDF(df.select(masterList.head, masterList.tail:_*), tsColumnName = tsColumnName, partitionColumnNames =  partitionCols.map(_.name))
 	}
 
 	def selectExpr(exprs: String*): TSDF = {
-		TSDF(df.selectExpr(exprs:_*), tsColumnName = tsColumnName, partitionColumnNames =  partitionCols.map(_.name).mkString)
+		TSDF(df.selectExpr(exprs:_*), tsColumnName = tsColumnName, partitionColumnNames =  partitionCols.map(_.name))
 	}
 
 	def filter(condition: Column): TSDF = {
-		TSDF(df.filter(condition), tsColumnName = tsColumnName, partitionColumnNames = partitionCols.map(_.name).mkString)
+		TSDF(df.filter(condition), tsColumnName = tsColumnName, partitionColumnNames = partitionCols.map(_.name))
 	}
 
 	def filter(conditionExpr: String): TSDF = {
-		TSDF(df.filter(conditionExpr), tsColumnName = tsColumnName, partitionColumnNames = partitionCols.map(_.name).mkString)
+		TSDF(df.filter(conditionExpr), tsColumnName = tsColumnName, partitionColumnNames = partitionCols.map(_.name))
 	}
 
 	def where(condition: Column): TSDF = {
-		TSDF(df.where(condition), tsColumnName = tsColumnName, partitionColumnNames = partitionCols.map(_.name).mkString)
+		TSDF(df.where(condition), tsColumnName = tsColumnName, partitionColumnNames = partitionCols.map(_.name))
 	}
 
 	def where(conditionExpr: String): TSDF = {
-		TSDF(df.where(conditionExpr), tsColumnName = tsColumnName, partitionColumnNames = partitionCols.map(_.name).mkString)
+		TSDF(df.where(conditionExpr), tsColumnName = tsColumnName, partitionColumnNames = partitionCols.map(_.name))
 	}
 
 	def limit(n: Int): TSDF = {
-		TSDF(df.limit(n), tsColumnName = tsColumnName, partitionColumnNames = partitionCols.map(_.name).mkString)
+		TSDF(df.limit(n), tsColumnName = tsColumnName, partitionColumnNames = partitionCols.map(_.name))
 	}
 
 	def union(other: TSDF): TSDF = {
-		TSDF(df.union(other.df), tsColumnName = tsColumnName, partitionColumnNames = partitionCols.map(_.name).mkString)
+		TSDF(df.union(other.df), tsColumnName = tsColumnName, partitionColumnNames = partitionCols.map(_.name))
 	}
 
 	def unionAll(other: TSDF): TSDF = {
-		TSDF(df.unionAll(other.df), tsColumnName = tsColumnName, partitionColumnNames = partitionCols.map(_.name).mkString)
-=======
-		TSDF(df.select(masterList.head, masterList.tail:_*), tsColumnName = tsColumn.name, partitionColumnNames =  partitionCols.map(_.name))
-	}
-
-	def selectExpr(exprs: String*): TSDF = {
-		TSDF(df.selectExpr(exprs:_*), tsColumnName = tsColumn.name, partitionColumnNames =  partitionCols.map(_.name))
-	}
-
-	def filter(condition: Column): TSDF = {
-		TSDF(df.filter(condition), tsColumnName = tsColumn.name, partitionColumnNames = partitionCols.map(_.name))
-	}
-
-	def filter(conditionExpr: String): TSDF = {
-		TSDF(df.filter(conditionExpr), tsColumnName = tsColumn.name, partitionColumnNames = partitionCols.map(_.name))
-	}
-
-	def where(condition: Column): TSDF = {
-		TSDF(df.where(condition), tsColumnName = tsColumn.name, partitionColumnNames = partitionCols.map(_.name))
-	}
-
-	def where(conditionExpr: String): TSDF = {
-		TSDF(df.where(conditionExpr), tsColumnName = tsColumn.name, partitionColumnNames = partitionCols.map(_.name))
-	}
-
-	def limit(n: Int): TSDF = {
-		TSDF(df.limit(n), tsColumnName = tsColumn.name, partitionColumnNames = partitionCols.map(_.name))
-	}
-
-	def union(other: TSDF): TSDF = {
-		TSDF(df.union(other.df), tsColumnName = tsColumn.name, partitionColumnNames = partitionCols.map(_.name))
-	}
-
-	def unionAll(other: TSDF): TSDF = {
-		TSDF(df.unionAll(other.df), tsColumnName = tsColumn.name, partitionColumnNames = partitionCols.map(_.name))
->>>>>>> 580a1dca
+		TSDF(df.unionAll(other.df), tsColumnName = tsColumnName, partitionColumnNames = partitionCols.map(_.name))
 	}
 
 	def withColumnRenamed(existingName: String,
 	                               newName: String): TSDF = {
-<<<<<<< HEAD
-		TSDF(df.withColumnRenamed(existingName, newName), tsColumnName = tsColumnName, partitionColumnNames = partitionCols.map(_.name).mkString)
+		TSDF(df.withColumnRenamed(existingName, newName), tsColumnName = tsColumnName, partitionColumnNames = partitionCols.map(_.name))
 	}
 
 	def drop(colName: String): TSDF = {
-		TSDF(df.drop(colName), tsColumnName = tsColumnName, partitionColumnNames = partitionCols.map(_.name).mkString)
+		TSDF(df.drop(colName), tsColumnName = tsColumnName, partitionColumnNames = partitionCols.map(_.name))
 	}
 
 	def drop(colNames: String*): TSDF = {
-		TSDF(df.drop(colNames:_*), tsColumnName = tsColumnName, partitionColumnNames = partitionCols.map(_.name).mkString)
+		TSDF(df.drop(colNames:_*), tsColumnName = tsColumnName, partitionColumnNames = partitionCols.map(_.name))
 	}
 
 	def drop(col: Column): TSDF = {
-		TSDF(df.drop(col), tsColumnName = tsColumnName, partitionColumnNames = partitionCols.map(_.name).mkString)
-=======
-		TSDF(df.withColumnRenamed(existingName, newName), tsColumnName = tsColumn.name, partitionColumnNames = partitionCols.map(_.name))
-	}
-
-	def drop(colName: String): TSDF = {
-		TSDF(df.drop(colName), tsColumnName = tsColumn.name, partitionColumnNames = partitionCols.map(_.name))
-	}
-
-	def drop(colNames: String*): TSDF = {
-		TSDF(df.drop(colNames:_*), tsColumnName = tsColumn.name, partitionColumnNames = partitionCols.map(_.name))
-	}
-
-	def drop(col: Column): TSDF = {
-		TSDF(df.drop(col), tsColumnName = tsColumn.name, partitionColumnNames = partitionCols.map(_.name))
->>>>>>> 580a1dca
+		TSDF(df.drop(col), tsColumnName = tsColumnName, partitionColumnNames = partitionCols.map(_.name))
 	}
 
 	// Window builder functions
@@ -431,11 +365,11 @@
 		var pre_vwap = this.df
 
 		if (frequency == "m") {
-			pre_vwap = pre_vwap.withColumn("time_group", date_trunc("minute", col(tsColumn.name)))
+			pre_vwap = pre_vwap.withColumn("time_group", date_trunc("minute", col(tsColumnName)))
 		} else if (frequency == "H") {
-			pre_vwap = pre_vwap.withColumn("time_group", date_trunc("hour", col(tsColumn.name)))
+			pre_vwap = pre_vwap.withColumn("time_group", date_trunc("hour", col(tsColumnName)))
 		} else if (frequency == "D") {
-			pre_vwap = pre_vwap.withColumn("time_group", date_trunc("day", col(tsColumn.name)))
+			pre_vwap = pre_vwap.withColumn("time_group", date_trunc("day", col(tsColumnName)))
 		}
 
 		var group_cols = List("time_group")
@@ -448,7 +382,7 @@
 
 		vwapped = vwapped.withColumnRenamed("time_group", "event_ts")
 
-		TSDF( vwapped, tsColumn.name, partitionColumnNames = partitionCols.map(_.name) )
+		TSDF( vwapped, tsColumnName, partitionColumnNames = partitionCols.map(_.name) )
 	}
 	//
 	def rangeStats(colsToSummarise: Seq[String] = Seq(), rangeBackWindowSecs: Int = 1000): TSDF = {
@@ -597,11 +531,8 @@
 		* @return the named column of the [[DataFrame]], if it exists,
 		*         otherwise a [[NoSuchElementException]] is thrown
 		*/
-	private[tempo] def colByName(df: DataFrame)(colName: String): StructField = {
-
+	private[tempo] def colByName(df: DataFrame)(colName: String): StructField =
 		df.schema.find(x => {x.name.toLowerCase().equalsIgnoreCase(colName.toLowerCase())}).get
-
-	}
 
 	// TSDF Constructors
 
